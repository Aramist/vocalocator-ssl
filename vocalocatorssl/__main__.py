import argparse
import json
import os
import typing as tp
from pathlib import Path

import lightning as L
import numpy as np
import torch
from lightning.pytorch import callbacks

from .src import utils as utilsmodule
<<<<<<< HEAD
from .src.dataloaders import VocalizationDataset
=======
from .src.dataloaders import PluralVocalizationDataset
>>>>>>> 875c8793
from .src.lightning_wrappers import LVocalocator
from .src.utils import load_json


def find_latest_checkpoint(save_directory: Path) -> Path:
    """Find the latest checkpoint in the given directory.

    Args:
        save_directory (Path): Path to the directory containing checkpoints.

    Returns:
        Path: Path to the latest checkpoint file.
    """
    checkpoints = list(save_directory.glob("**/*.ckpt"))
    if not checkpoints:
        raise FileNotFoundError(f"No checkpoints found at {save_directory}")
    newest_checkpoint = max(checkpoints, key=os.path.getctime)
    return newest_checkpoint


def make_trainer(config: dict, save_directory: Path, **kwargs) -> L.Trainer:
    num_nodes = int(os.getenv("SLURM_NNODES", 1))
    return L.Trainer(
        max_steps=config["optimization"]["num_weight_updates"],
        num_nodes=num_nodes,
        default_root_dir=save_directory,
        log_every_n_steps=50,
        callbacks=[
            # Save the best model based on validation accuracy
            callbacks.ModelCheckpoint(
                monitor="val_acc",
                mode="max",
                save_top_k=1,
                save_last=True,
                verbose=False,
            ),
            # End training if validation accuracy does not improve
            callbacks.EarlyStopping(monitor="val_acc", mode="max", patience=100),
            # End training if weights explode
            callbacks.EarlyStopping(
                monitor="train_loss", check_finite=True, verbose=False, patience=1000
            ),
            # Log learning rates
            callbacks.LearningRateMonitor(logging_interval="epoch"),
        ],
        gradient_clip_val=1.0 if config["optimization"]["clip_gradients"] else None,
        # limit_train_batches=10,
        # limit_val_batches=1,
        # max_epochs=1,
        # profiler="advanced",
        **kwargs,
    )


def train_default(
    config: dict,
    data_path: Path,
    save_directory: Path,
    index_dir: tp.Optional[Path] = None,
    pretrained_path: tp.Optional[Path] = None,
):
    save_directory.mkdir(exist_ok=True, parents=True)

    default_cfg = utilsmodule.get_default_config()
    config = utilsmodule.update_recursively(config, default_cfg)
    trainer = make_trainer(config, save_directory)

    train_dloader, val_dloader, test_dloader = utilsmodule.initialize_dataloaders(
        config, data_path, index_path=index_dir, rank=trainer.global_rank
    )

    if trainer.global_rank == 0:
        if index_dir is None:
            index_dir = save_directory / "indices"
            index_dir.mkdir(exist_ok=True)
            np.savez(index_dir / "train_set.npz", **train_dloader.dataset.indices)
            np.savez(index_dir / "val_set.npz", **val_dloader.dataset.indices)
            if test_dloader is not None:
                np.savez(index_dir / "test_set.npz", **test_dloader.dataset.indices)

        # Save config
        with open(save_directory / "config.json", "w") as ctx:
            json.dump(config, ctx, indent=4)

    if pretrained_path is not None:
        pretrained_ckpt = find_latest_checkpoint(pretrained_path)
        print("Loading pretrained model from", pretrained_ckpt)
        # The finetuned model may have a different config, loading the checkpoint without explicitly
        # passing the new config will use the old config from the pretrained model
        model = LVocalocator.load_from_checkpoint(
            pretrained_ckpt, is_finetuning=True, config=config
        )
    else:
        model = LVocalocator(config)

    trainer.fit(model, train_dloader, val_dloader)

    if trainer.global_rank == 0:
        # Get the best checkpoint path
        best_ckpt = trainer.checkpoint_callback.best_model_path
        best_ckpt = os.path.relpath(best_ckpt, start=save_directory)
        # Symlink to save_directory
        if os.path.islink(save_directory / "best.ckpt"):
            os.remove(save_directory / "best.ckpt")
        if os.path.exists(save_directory / "best.ckpt"):
            os.remove(save_directory / "best.ckpt")
        os.symlink(best_ckpt, save_directory / "best.ckpt")


def inference(
    data_path: Path,
    save_directory: Path,
    *,
    output_path: Path,
    index_file: tp.Optional[Path] = None,
    test_mode: bool = False,
    make_pmfs: bool = False,
    temperature_adjustment: float = 1.0,
):
    """Runs inference on a dataset using the trained model located at `save_directory`.

    Args:
        config (dict): Model configuration.
        data_path (Path): Path to the dataset.
        save_directory (Path): Path to the directory containing the trained model.
        index_file (tp.Optional[Path], optional): Path ta a numpy array containing indices to process. Defaults to None.
        output_path (Path): Path to save the predictions.
        test_mode (bool, optional): If False, the model will be used for predicting sound sources. If true
            the model's accuracy at varying distances will be tested on the provided dataset.
        make_pmfs (bool, optional): If True, the model will generate probability mass functions (PMFs) for each prediction.
            Defaults to False.
        temperature_adjustment (float, optional): Temperature adjustment for calibration. Defaults to 1.0.

    Raises:
        FileNotFoundError: If the model is not found at `save_directory`.
        FileNotFoundError: If no checkpoints are found at `save_directory`.
        ValueError: If the model configuration is not provided and cannot be found in the checkpoint.
    """
    if not save_directory.exists():
        raise FileNotFoundError(f"Model not found at {save_directory}")

    config_path = save_directory / "config.json"
    config = load_json(config_path)

    newest_checkpoint = find_latest_checkpoint(save_directory)

    try:
        # Attempt with strict first to see if LoRA was used
        model = LVocalocator.load_from_checkpoint(
            newest_checkpoint, strict=True, config=config
        )
    except RuntimeError:
        # Lora was probably used, load without strict to get hparams and then finetunify
        model = LVocalocator.load_from_checkpoint(
            newest_checkpoint, strict=False, config=config, is_finetuning=True
        )
        model.finetunify()
        model.load_state_dict(
            torch.load(newest_checkpoint, map_location="cpu")["state_dict"],
            strict=True,
        )

    dloader = utilsmodule.initialize_inference_dataloader(
        model.config, data_path, index_file, test_mode=test_mode
    )

    trainer = make_trainer(
        config,
        save_directory,
        logger=False,
    )
    make_pmfs = make_pmfs and not test_mode  # Mutually exclusive
    model.flags["predict_test_mode"] = test_mode  # Hack to pass args into predict_step
    model.flags["predict_gen_pmfs"] = make_pmfs
    model.flags["temperature_adjustment"] = temperature_adjustment
    preds: tp.Sequence[tuple[torch.Tensor, torch.Tensor, torch.Tensor]] = (
        trainer.predict(
            model,
            dloader,
            return_predictions=True,
            ckpt_path=newest_checkpoint,  # probably unnecessary
        )
    )

    labels = [x[0].cpu().numpy() for x in preds]
    scores = [x[1].cpu().numpy() for x in preds]

    dset: PluralVocalizationDataset = dloader.dataset
    filenames = dset.filenames
    dset_lengths = dset.lengths

    # Concatenate predictions and labels within each dataset
    labels_by_dataset = []
    scores_by_dataset = []
    for length in dset_lengths:
        accum_labels = []
        accum_scores = []
        while sum(len(arr) for arr in accum_labels) < length:
            # Get the next batch of labels
            accum_labels.append(labels.pop(0))
            accum_scores.append(scores.pop(0))
        labels_by_dataset.append(np.concatenate(accum_labels, axis=0))
        scores_by_dataset.append(np.concatenate(accum_scores, axis=0))

    labels = {
        f"{dataset_name}-labels": labels
        for dataset_name, labels in zip(filenames, labels_by_dataset)
    }
    scores = {
        f"{dataset_name}-scores": scores
        for dataset_name, scores in zip(filenames, scores_by_dataset)
    }

    dataset_order = list(map(str.encode, filenames))

    # For convenience, copy the session file names into the output
    if index_file is not None:
        index = np.load(index_file)
    else:
        index = np.arange(len(scores))
    __dset: VocalizationDataset = dloader.dataset
    # Trigger the dataset to regenerate the h5py link
    _ = __dset[(0, None)]
    if "orig_file" in __dset.dataset and "orig_filenames" in __dset.dataset:
        session_idx = __dset.dataset["orig_file"][:][index]  # (num_vocalizations, ) int
        session_names = __dset.dataset["orig_filenames"][
            :
        ]  # (num_sessions, ) bytestrings
    else:
        session_idx = None
        session_names = None

    if make_pmfs:
        pmfs = [x[2] for x in preds]
<<<<<<< HEAD
        pmfs = torch.cat(pmfs, dim=0).cpu().numpy()
        np.savez(
            output_path,
            labels=labels,
            scores=scores,
            pmfs=pmfs,
            session_idx=session_idx,
            session_names=session_names,
        )
    else:
        np.savez(
            output_path,
            labels=labels,
            scores=scores,
            session_idx=session_idx,
            session_names=session_names,
        )
=======
        pmfs = torch.cat(pmfs, dim=0).cpu().numpy()  # These all have the same shape
        np.savez(
            output_path, pmfs=pmfs, **labels, **scores, dataset_order=dataset_order
        )
    else:
        np.savez(output_path, **labels, **scores, dataset_order=dataset_order)
>>>>>>> 875c8793

    if test_mode:
        # Compute and report confidence
        # in test mode the num_animal dimensions is reduced out
        # scores should have shape (N, num_negative + 1)
        scores_concat = np.concatenate(
            [scores[f"{dataset_name}-scores"] for dataset_name in filenames], axis=0
        )
        cal_bins, calibration_curve = utilsmodule.compute_test_calibration(
            scores_concat
        )
        with open(save_directory / "test_calibration.txt", "w") as ctx:
            header = "bin_center,accuracy"
            print(header)
            ctx.write(header + "\n")
            for bin_left, acc in zip(cal_bins, calibration_curve):
                line = f"{float(bin_left):.3f},{float(acc):.3f}"
                print(line)
                ctx.write(line + "\n")


if __name__ == "__main__":
    ap = argparse.ArgumentParser()
    ap.add_argument("--data", type=Path)
    ap.add_argument("--config", type=Path)
    ap.add_argument("--save-path", type=Path)
    ap.add_argument("--finetune-from", type=Path)
    ap.add_argument("--test", action="store_true")
    ap.add_argument("--predict", action="store_true")
    ap.add_argument("--index", type=Path)
    ap.add_argument("--gen-pmfs", action="store_true")
    ap.add_argument(
        "--temp-adjustment",
        type=float,
        default=1.0,
        help="Temperature adjustment for calibration",
    )
    ap.add_argument("-o", "--output-path", type=Path, default=None)
    args = ap.parse_args()
    if args.config is not None:
        # If we have a config, use it to override defualts / pretrain config
        config = load_json(args.config)
    elif args.predict or args.test:
        config = None
    else:
        # config cannot be none during training
        config = {}  # will be filled with default values

    if args.save_path is None:
        args.save_path = Path(".")

    args.save_path = args.save_path.resolve()

    output_path = (
        args.output_path
        if args.output_path is not None
        else args.save_path / "predictions.npz"
    )
    if args.predict:
        inference(
            args.data,
            args.save_path,
            index_file=args.index,
            output_path=output_path,
            make_pmfs=args.gen_pmfs,
            temperature_adjustment=args.temp_adjustment,
        )
    elif args.test:
        inference(
            args.data,
            args.save_path,
            index_file=args.index,
            output_path=output_path,
            test_mode=True,
        )
    else:
        args.save_path.mkdir(parents=True, exist_ok=True)
        train_default(
            config,
            args.data,
            args.save_path,
            args.index,
            pretrained_path=args.finetune_from,
        )<|MERGE_RESOLUTION|>--- conflicted
+++ resolved
@@ -10,11 +10,7 @@
 from lightning.pytorch import callbacks
 
 from .src import utils as utilsmodule
-<<<<<<< HEAD
-from .src.dataloaders import VocalizationDataset
-=======
 from .src.dataloaders import PluralVocalizationDataset
->>>>>>> 875c8793
 from .src.lightning_wrappers import LVocalocator
 from .src.utils import load_json
 
@@ -199,82 +195,20 @@
         )
     )
 
-    labels = [x[0].cpu().numpy() for x in preds]
-    scores = [x[1].cpu().numpy() for x in preds]
-
-    dset: PluralVocalizationDataset = dloader.dataset
-    filenames = dset.filenames
-    dset_lengths = dset.lengths
-
-    # Concatenate predictions and labels within each dataset
-    labels_by_dataset = []
-    scores_by_dataset = []
-    for length in dset_lengths:
-        accum_labels = []
-        accum_scores = []
-        while sum(len(arr) for arr in accum_labels) < length:
-            # Get the next batch of labels
-            accum_labels.append(labels.pop(0))
-            accum_scores.append(scores.pop(0))
-        labels_by_dataset.append(np.concatenate(accum_labels, axis=0))
-        scores_by_dataset.append(np.concatenate(accum_scores, axis=0))
-
-    labels = {
-        f"{dataset_name}-labels": labels
-        for dataset_name, labels in zip(filenames, labels_by_dataset)
-    }
-    scores = {
-        f"{dataset_name}-scores": scores
-        for dataset_name, scores in zip(filenames, scores_by_dataset)
-    }
-
-    dataset_order = list(map(str.encode, filenames))
-
-    # For convenience, copy the session file names into the output
-    if index_file is not None:
-        index = np.load(index_file)
-    else:
-        index = np.arange(len(scores))
-    __dset: VocalizationDataset = dloader.dataset
-    # Trigger the dataset to regenerate the h5py link
-    _ = __dset[(0, None)]
-    if "orig_file" in __dset.dataset and "orig_filenames" in __dset.dataset:
-        session_idx = __dset.dataset["orig_file"][:][index]  # (num_vocalizations, ) int
-        session_names = __dset.dataset["orig_filenames"][
-            :
-        ]  # (num_sessions, ) bytestrings
-    else:
-        session_idx = None
-        session_names = None
+    labels = [x[0] for x in preds]
+    scores = [x[1] for x in preds]
+
+    labels = torch.cat(labels, dim=0).cpu().numpy()
+    scores = torch.cat(scores, dim=0).cpu().numpy()
 
     if make_pmfs:
         pmfs = [x[2] for x in preds]
-<<<<<<< HEAD
-        pmfs = torch.cat(pmfs, dim=0).cpu().numpy()
-        np.savez(
-            output_path,
-            labels=labels,
-            scores=scores,
-            pmfs=pmfs,
-            session_idx=session_idx,
-            session_names=session_names,
-        )
-    else:
-        np.savez(
-            output_path,
-            labels=labels,
-            scores=scores,
-            session_idx=session_idx,
-            session_names=session_names,
-        )
-=======
         pmfs = torch.cat(pmfs, dim=0).cpu().numpy()  # These all have the same shape
         np.savez(
             output_path, pmfs=pmfs, **labels, **scores, dataset_order=dataset_order
         )
     else:
         np.savez(output_path, **labels, **scores, dataset_order=dataset_order)
->>>>>>> 875c8793
 
     if test_mode:
         # Compute and report confidence
